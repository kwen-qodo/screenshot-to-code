--- conflicted
+++ resolved
@@ -1,8 +1,4 @@
-<<<<<<< HEAD
-import { useRef, useState } from "react";
-=======
-import { useState, useCallback } from "react";
->>>>>>> e95b50d1
+import { useRef, useState, useCallback } from "react";
 import ImageUpload from "./components/ImageUpload";
 import CodePreview from "./components/CodePreview";
 import Preview from "./components/Preview";
@@ -18,6 +14,7 @@
   FaUndo,
 } from "react-icons/fa";
 import copy from "copy-to-clipboard";
+import toast from "react-hot-toast";
 import { Button } from "@/components/ui/button";
 import { Textarea } from "@/components/ui/textarea";
 import { Tabs, TabsContent, TabsList, TabsTrigger } from "./components/ui/tabs";
@@ -30,11 +27,7 @@
 import { usePersistedState } from "./hooks/usePersistedState";
 import { UrlInputSection } from "./components/UrlInputSection";
 import TermsOfServiceDialog from "./components/TermsOfServiceDialog";
-<<<<<<< HEAD
 import { USER_CLOSE_WEB_SOCKET_CODE } from "./constants";
-=======
-import toast from "react-hot-toast";
->>>>>>> e95b50d1
 
 function App() {
   const [appState, setAppState] = useState<AppState>(AppState.INITIAL);
