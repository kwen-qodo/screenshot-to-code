import { useRef, useState } from "react";
import ImageUpload from "./components/ImageUpload";
import CodePreview from "./components/CodePreview";
import Preview from "./components/Preview";
import { CodeGenerationParams, generateCode } from "./generateCode";
import Spinner from "./components/Spinner";
import classNames from "classnames";
import {
  FaCode,
  FaDesktop,
  FaDownload,
  FaMobile,
  FaUndo,
} from "react-icons/fa";

import { Switch } from "./components/ui/switch";
import { Button } from "@/components/ui/button";
import { Textarea } from "@/components/ui/textarea";
import { Tabs, TabsContent, TabsList, TabsTrigger } from "./components/ui/tabs";
import SettingsDialog from "./components/SettingsDialog";
import {
  Settings,
  EditorTheme,
  AppState,
  CSSOption,
  OutputSettings,
  JSFrameworkOption,
} from "./types";
import { IS_RUNNING_ON_CLOUD } from "./config";
import { PicoBadge } from "./components/PicoBadge";
import { OnboardingNote } from "./components/OnboardingNote";
import { usePersistedState } from "./hooks/usePersistedState";
import { UrlInputSection } from "./components/UrlInputSection";
import TermsOfServiceDialog from "./components/TermsOfServiceDialog";
import html2canvas from "html2canvas";
import { USER_CLOSE_WEB_SOCKET_CODE } from "./constants";
import CodeTab from "./components/CodeTab";
import OutputSettingsSection from "./components/OutputSettingsSection";

function App() {
  const [appState, setAppState] = useState<AppState>(AppState.INITIAL);
  const [generatedCode, setGeneratedCode] = useState<string>("");
  const [referenceImages, setReferenceImages] = useState<string[]>([]);
  const [executionConsole, setExecutionConsole] = useState<string[]>([]);
  const [updateInstruction, setUpdateInstruction] = useState("");
  const [history, setHistory] = useState<string[]>([]);
  const [settings, setSettings] = usePersistedState<Settings>(
    {
      openAiApiKey: null,
      screenshotOneApiKey: null,
      isImageGenerationEnabled: true,
      editorTheme: EditorTheme.COBALT,
      isTermOfServiceAccepted: false,
      accessCode: null,
    },
    "setting"
  );
  const [outputSettings, setOutputSettings] = useState<OutputSettings>({
    css: CSSOption.TAILWIND,
    js: JSFrameworkOption.NO_FRAMEWORK,
  });
  const [shouldIncludeResultImage, setShouldIncludeResultImage] =
    useState<boolean>(false);

  const wsRef = useRef<WebSocket>(null);

  const takeScreenshot = async (): Promise<string> => {
    const iframeElement = document.querySelector(
      "#preview-desktop"
    ) as HTMLIFrameElement;
    if (!iframeElement?.contentWindow?.document.body) {
      return "";
    }

    const canvas = await html2canvas(iframeElement.contentWindow.document.body);
    const png = canvas.toDataURL("image/png");
    return png;
  };

  const downloadCode = () => {
    // Create a blob from the generated code
    const blob = new Blob([generatedCode], { type: "text/html" });
    const url = URL.createObjectURL(blob);

    // Create an anchor element and set properties for download
    const a = document.createElement("a");
    a.href = url;
    a.download = "index.html"; // Set the file name for download
    document.body.appendChild(a); // Append to the document
    a.click(); // Programmatically click the anchor to trigger download

    // Clean up by removing the anchor and revoking the Blob URL
    document.body.removeChild(a);
    URL.revokeObjectURL(url);
  };

  const reset = () => {
    setAppState(AppState.INITIAL);
    setGeneratedCode("");
    setReferenceImages([]);
    setExecutionConsole([]);
    setHistory([]);
  };

  const stop = () => {
    wsRef.current?.close?.(USER_CLOSE_WEB_SOCKET_CODE);
    // make sure stop can correct the state even if the websocket is already closed
    setAppState(AppState.CODE_READY);
  };

  function doGenerateCode(params: CodeGenerationParams) {
    setExecutionConsole([]);
    setAppState(AppState.CODING);

    // Merge settings with params
    const updatedParams = { ...params, ...settings, outputSettings };

    generateCode(
      wsRef,
      updatedParams,
      (token) => setGeneratedCode((prev) => prev + token),
      (code) => setGeneratedCode(code),
      (line) => setExecutionConsole((prev) => [...prev, line]),
      () => setAppState(AppState.CODE_READY)
    );
  }

  // Initial version creation
  function doCreate(referenceImages: string[]) {
    // Reset any existing state
    reset();

    setReferenceImages(referenceImages);
    if (referenceImages.length > 0) {
      doGenerateCode({
        generationType: "create",
        image: referenceImages[0],
      });
    }
  }

  // Subsequent updates
  async function doUpdate() {
    const updatedHistory = [...history, generatedCode, updateInstruction];
    if (shouldIncludeResultImage) {
      const resultImage = await takeScreenshot();
      doGenerateCode({
        generationType: "update",
        image: referenceImages[0],
        resultImage: resultImage,
        history: updatedHistory,
      });
    } else {
      doGenerateCode({
        generationType: "update",
        image: referenceImages[0],
        history: updatedHistory,
      });
    }

    setHistory(updatedHistory);
    setGeneratedCode("");
    setUpdateInstruction("");
  }

  const handleTermDialogOpenChange = (open: boolean) => {
    setSettings((s) => ({
      ...s,
      isTermOfServiceAccepted: !open,
    }));
  };

  return (
<<<<<<< HEAD
    <div className="mt-2 dark:bg-black dark:text-white">
      {IS_RUNNING_ON_CLOUD && <PicoBadge />}
=======
    <div className="mt-2">
      {IS_RUNNING_ON_CLOUD && <PicoBadge settings={settings} />}
>>>>>>> 1f08d71d
      {IS_RUNNING_ON_CLOUD && (
        <TermsOfServiceDialog
          open={!settings.isTermOfServiceAccepted}
          onOpenChange={handleTermDialogOpenChange}
        />
      )}
      <div className="lg:fixed lg:inset-y-0 lg:z-40 lg:flex lg:w-96 lg:flex-col">
<<<<<<< HEAD
        <div className="flex grow flex-col gap-y-2 overflow-y-auto border-r border-gray-200 bg-white px-6 dark:bg-zinc-950 dark:text-white">
          <div className="flex items-center justify-between mt-10">
=======
        <div className="flex grow flex-col gap-y-2 overflow-y-auto border-r border-gray-200 bg-white px-6">
          <div className="flex items-center justify-between mt-10 mb-2">
>>>>>>> 1f08d71d
            <h1 className="text-2xl ">Screenshot to Code</h1>
            <SettingsDialog settings={settings} setSettings={setSettings} />
          </div>

          <OutputSettingsSection
            outputSettings={outputSettings}
            setOutputSettings={setOutputSettings}
            shouldDisableUpdates={
              appState === AppState.CODING || appState === AppState.CODE_READY
            }
          />

          {IS_RUNNING_ON_CLOUD &&
            !(settings.openAiApiKey || settings.accessCode) && (
              <OnboardingNote />
            )}

          {(appState === AppState.CODING ||
            appState === AppState.CODE_READY) && (
            <>
              {/* Show code preview only when coding */}
              {appState === AppState.CODING && (
                <div className="flex flex-col">
                  <div className="flex items-center gap-x-1">
                    <Spinner />
                    {executionConsole.slice(-1)[0]}
                  </div>
                  <div className="flex mt-4 w-full">
                    <Button onClick={stop} className="w-full dark:text-white dark:bg-gray-700">
                      Stop
                    </Button>
                  </div>
                  <CodePreview code={generatedCode} />
                </div>
              )}

              {appState === AppState.CODE_READY && (
                <div>
                  <div className="grid w-full gap-2">
                    <Textarea
                      placeholder="Tell the AI what to change..."
                      onChange={(e) => setUpdateInstruction(e.target.value)}
                      value={updateInstruction}
                    />
                    <div className="flex justify-between items-center gap-x-2">
                      <div className="font-500 text-xs text-slate-700 dark:text-white">
                        Include screenshot of current version?
                      </div>
                      <Switch
                        checked={shouldIncludeResultImage}
                        onCheckedChange={setShouldIncludeResultImage}
                        className="dark:bg-gray-700"
                      />
                    </div>
                    <Button 
                      onClick={doUpdate}
                      className="dark:text-white dark:bg-gray-700"
                    >
                      Update
                    </Button>
                  </div>
                  <div className="flex items-center gap-x-2 mt-2">
                    <Button
                      onClick={downloadCode}
                      className="flex items-center gap-x-2 dark:text-white dark:bg-gray-700"
                    >
                      <FaDownload /> Download
                    </Button>
                    <Button
                      onClick={reset}
                      className="flex items-center gap-x-2 dark:text-white dark:bg-gray-700"
                    >
                      <FaUndo />
                      Reset
                    </Button>
                  </div>
                </div>
              )}

              {/* Reference image display */}
              <div className="flex gap-x-2 mt-2">
                <div className="flex flex-col">
                  <div
                    className={classNames({
                      "scanning relative": appState === AppState.CODING,
                    })}
                  >
                    <img
                      className="w-[340px] border border-gray-200 rounded-md"
                      src={referenceImages[0]}
                      alt="Reference"
                    />
                  </div>
                  <div className="text-gray-400 uppercase text-sm text-center mt-1">
                    Original Screenshot
                  </div>
                </div>
                <div className="bg-gray-400 px-4 py-2 rounded text-sm hidden">
                  <h2 className="text-lg mb-4 border-b border-gray-800">
                    Console
                  </h2>
                  {executionConsole.map((line, index) => (
                    <div
                      key={index}
                      className="border-b border-gray-400 mb-2 text-gray-600 font-mono"
                    >
                      {line}
                    </div>
                  ))}
                </div>
              </div>
            </>
          )}
        </div>
      </div>

      <main className="py-2 lg:pl-96">
        {appState === AppState.INITIAL && (
          <div className="flex flex-col justify-center items-center gap-y-10">
            <ImageUpload setReferenceImages={doCreate} />
            <UrlInputSection
              doCreate={doCreate}
              screenshotOneApiKey={settings.screenshotOneApiKey}
            />
          </div>
        )}

        {(appState === AppState.CODING || appState === AppState.CODE_READY) && (
          <div className="ml-4">
            <Tabs defaultValue="desktop">
              <div className="flex justify-end mr-8 mb-4">
                <TabsList>
                  <TabsTrigger value="desktop" className="flex gap-x-2">
                    <FaDesktop /> Desktop
                  </TabsTrigger>
                  <TabsTrigger value="mobile" className="flex gap-x-2">
                    <FaMobile /> Mobile
                  </TabsTrigger>
                  <TabsTrigger value="code" className="flex gap-x-2">
                    <FaCode />
                    Code
                  </TabsTrigger>
                </TabsList>
              </div>
              <TabsContent value="desktop">
                <Preview code={generatedCode} device="desktop" />
              </TabsContent>
              <TabsContent value="mobile">
                <Preview code={generatedCode} device="mobile" />
              </TabsContent>
              <TabsContent value="code">
                <CodeTab
                  code={generatedCode}
                  setCode={setGeneratedCode}
                  settings={settings}
                />
              </TabsContent>
            </Tabs>
          </div>
        )}
      </main>
    </div>
  );
}

export default App;<|MERGE_RESOLUTION|>--- conflicted
+++ resolved
@@ -171,13 +171,8 @@
   };
 
   return (
-<<<<<<< HEAD
-    <div className="mt-2 dark:bg-black dark:text-white">
-      {IS_RUNNING_ON_CLOUD && <PicoBadge />}
-=======
     <div className="mt-2">
       {IS_RUNNING_ON_CLOUD && <PicoBadge settings={settings} />}
->>>>>>> 1f08d71d
       {IS_RUNNING_ON_CLOUD && (
         <TermsOfServiceDialog
           open={!settings.isTermOfServiceAccepted}
@@ -185,13 +180,8 @@
         />
       )}
       <div className="lg:fixed lg:inset-y-0 lg:z-40 lg:flex lg:w-96 lg:flex-col">
-<<<<<<< HEAD
         <div className="flex grow flex-col gap-y-2 overflow-y-auto border-r border-gray-200 bg-white px-6 dark:bg-zinc-950 dark:text-white">
-          <div className="flex items-center justify-between mt-10">
-=======
-        <div className="flex grow flex-col gap-y-2 overflow-y-auto border-r border-gray-200 bg-white px-6">
           <div className="flex items-center justify-between mt-10 mb-2">
->>>>>>> 1f08d71d
             <h1 className="text-2xl ">Screenshot to Code</h1>
             <SettingsDialog settings={settings} setSettings={setSettings} />
           </div>
@@ -220,7 +210,10 @@
                     {executionConsole.slice(-1)[0]}
                   </div>
                   <div className="flex mt-4 w-full">
-                    <Button onClick={stop} className="w-full dark:text-white dark:bg-gray-700">
+                    <Button
+                      onClick={stop}
+                      className="w-full dark:text-white dark:bg-gray-700"
+                    >
                       Stop
                     </Button>
                   </div>
@@ -246,7 +239,7 @@
                         className="dark:bg-gray-700"
                       />
                     </div>
-                    <Button 
+                    <Button
                       onClick={doUpdate}
                       className="dark:text-white dark:bg-gray-700"
                     >
