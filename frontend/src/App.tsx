--- conflicted
+++ resolved
@@ -21,11 +21,8 @@
 import { IS_RUNNING_ON_CLOUD } from "./config";
 import { PicoBadge } from "./components/PicoBadge";
 import { OnboardingNote } from "./components/OnboardingNote";
-<<<<<<< HEAD
 import { usePersistedState } from "./hooks/usePersistedState";
-=======
 import { UrlInputSection } from "./components/UrlInputSection";
->>>>>>> d7187b0a
 
 function App() {
   const [appState, setAppState] = useState<"INITIAL" | "CODING" | "CODE_READY">(
@@ -36,17 +33,15 @@
   const [executionConsole, setExecutionConsole] = useState<string[]>([]);
   const [updateInstruction, setUpdateInstruction] = useState("");
   const [history, setHistory] = useState<string[]>([]);
-  const [settings, setSettings] = usePersistedState<Settings>({
-    openAiApiKey: null,
-    screenshotOneApiKey: null,
-    isImageGenerationEnabled: true,
-<<<<<<< HEAD
-    editorTheme: "cobalt"
-  }, 'setting');
-=======
-    editorTheme: "cobalt",
-  });
->>>>>>> d7187b0a
+  const [settings, setSettings] = usePersistedState<Settings>(
+    {
+      openAiApiKey: null,
+      screenshotOneApiKey: null,
+      isImageGenerationEnabled: true,
+      editorTheme: "cobalt",
+    },
+    "setting"
+  );
 
   const downloadCode = () => {
     // Create a blob from the generated code
