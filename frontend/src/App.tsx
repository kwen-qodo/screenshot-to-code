import { useRef, useState } from "react";
import ImageUpload from "./components/ImageUpload";
import CodePreview from "./components/CodePreview";
import Preview from "./components/Preview";
import { CodeGenerationParams, generateCode } from "./generateCode";
import Spinner from "./components/Spinner";
import classNames from "classnames";
import {
  FaCode,
  FaDesktop,
  FaDownload,
  FaMobile,
  FaUndo,
} from "react-icons/fa";

import { Switch } from "./components/ui/switch";
import { Button } from "@/components/ui/button";
import { Textarea } from "@/components/ui/textarea";
import { Tabs, TabsContent, TabsList, TabsTrigger } from "./components/ui/tabs";
import SettingsDialog from "./components/SettingsDialog";
import {
  Settings,
  EditorTheme,
  AppState,
  CSSOption,
  OutputSettings,
  JSFrameworkOption,
} from "./types";
import { IS_RUNNING_ON_CLOUD } from "./config";
import { PicoBadge } from "./components/PicoBadge";
import { OnboardingNote } from "./components/OnboardingNote";
import { usePersistedState } from "./hooks/usePersistedState";
import { UrlInputSection } from "./components/UrlInputSection";
import TermsOfServiceDialog from "./components/TermsOfServiceDialog";
import html2canvas from "html2canvas";
import { USER_CLOSE_WEB_SOCKET_CODE } from "./constants";
import CodeTab from "./components/CodeTab";
import OutputSettingsSection from "./components/OutputSettingsSection";

function App() {
  const [appState, setAppState] = useState<AppState>(AppState.INITIAL);
  const [generatedCode, setGeneratedCode] = useState<string>("");
  const [referenceImages, setReferenceImages] = useState<string[]>([]);
  const [executionConsole, setExecutionConsole] = useState<string[]>([]);
  const [updateInstruction, setUpdateInstruction] = useState("");
  const [history, setHistory] = useState<string[]>([]);
  const [settings, setSettings] = usePersistedState<Settings>(
    {
      openAiApiKey: null,
      screenshotOneApiKey: null,
      isImageGenerationEnabled: true,
      editorTheme: EditorTheme.COBALT,
      isTermOfServiceAccepted: false,
      accessCode: null,
    },
    "setting"
  );
  const [outputSettings, setOutputSettings] = useState<OutputSettings>({
    css: CSSOption.TAILWIND,
    js: JSFrameworkOption.NO_FRAMEWORK,
  });
  const [shouldIncludeResultImage, setShouldIncludeResultImage] =
    useState<boolean>(false);

  const wsRef = useRef<WebSocket>(null);

  const takeScreenshot = async (): Promise<string> => {
    const iframeElement = document.querySelector(
      "#preview-desktop"
    ) as HTMLIFrameElement;
    if (!iframeElement?.contentWindow?.document.body) {
      return "";
    }

    const canvas = await html2canvas(iframeElement.contentWindow.document.body);
    const png = canvas.toDataURL("image/png");
    return png;
  };

  const downloadCode = () => {
    // Create a blob from the generated code
    const blob = new Blob([generatedCode], { type: "text/html" });
    const url = URL.createObjectURL(blob);

    // Create an anchor element and set properties for download
    const a = document.createElement("a");
    a.href = url;
    a.download = "index.html"; // Set the file name for download
    document.body.appendChild(a); // Append to the document
    a.click(); // Programmatically click the anchor to trigger download

    // Clean up by removing the anchor and revoking the Blob URL
    document.body.removeChild(a);
    URL.revokeObjectURL(url);
  };

  const reset = () => {
    setAppState(AppState.INITIAL);
    setGeneratedCode("");
    setReferenceImages([]);
    setExecutionConsole([]);
    setHistory([]);
  };

  const stop = () => {
    wsRef.current?.close?.(USER_CLOSE_WEB_SOCKET_CODE);
    // make sure stop can correct the state even if the websocket is already closed
    setAppState(AppState.CODE_READY);
  };

  function doGenerateCode(params: CodeGenerationParams) {
    setExecutionConsole([]);
    setAppState(AppState.CODING);

    // Merge settings with params
    const updatedParams = { ...params, ...settings, outputSettings };

    generateCode(
      wsRef,
      updatedParams,
      (token) => setGeneratedCode((prev) => prev + token),
      (code) => setGeneratedCode(code),
      (line) => setExecutionConsole((prev) => [...prev, line]),
      () => setAppState(AppState.CODE_READY)
    );
  }

  // Initial version creation
  function doCreate(referenceImages: string[]) {
    // Reset any existing state
    reset();

    setReferenceImages(referenceImages);
    if (referenceImages.length > 0) {
      doGenerateCode({
        generationType: "create",
        image: referenceImages[0],
      });
    }
  }

  // Subsequent updates
  async function doUpdate() {
    const updatedHistory = [...history, generatedCode, updateInstruction];
    if (shouldIncludeResultImage) {
      const resultImage = await takeScreenshot();
      doGenerateCode({
        generationType: "update",
        image: referenceImages[0],
        resultImage: resultImage,
        history: updatedHistory,
      });
    } else {
      doGenerateCode({
        generationType: "update",
        image: referenceImages[0],
        history: updatedHistory,
      });
    }

    setHistory(updatedHistory);
    setGeneratedCode("");
    setUpdateInstruction("");
  }

  const handleTermDialogOpenChange = (open: boolean) => {
    setSettings((s) => ({
      ...s,
      isTermOfServiceAccepted: !open,
    }));
  };

  return (
<<<<<<< HEAD
    <div className="mt-2 dark:bg-black dark:text-white">
      {IS_RUNNING_ON_CLOUD && <PicoBadge />}
=======
    <div className="mt-2">
      {IS_RUNNING_ON_CLOUD && <PicoBadge settings={settings} />}
>>>>>>> 9d9038f8
      {IS_RUNNING_ON_CLOUD && (
        <TermsOfServiceDialog
          open={!settings.isTermOfServiceAccepted}
          onOpenChange={handleTermDialogOpenChange}
        />
      )}
      <div className="lg:fixed lg:inset-y-0 lg:z-40 lg:flex lg:w-96 lg:flex-col">
<<<<<<< HEAD
        <div className="flex grow flex-col gap-y-2 overflow-y-auto border-r border-gray-200 bg-white px-6 dark:bg-zinc-950 dark:text-white">
          <div className="flex items-center justify-between mt-10">
=======
        <div className="flex grow flex-col gap-y-2 overflow-y-auto border-r border-gray-200 bg-white px-6">
          <div className="flex items-center justify-between mt-10 mb-2">
>>>>>>> 9d9038f8
            <h1 className="text-2xl ">Screenshot to Code</h1>
            <SettingsDialog settings={settings} setSettings={setSettings} />
          </div>

          <OutputSettingsSection
            outputSettings={outputSettings}
            setOutputSettings={setOutputSettings}
            shouldDisableUpdates={
              appState === AppState.CODING || appState === AppState.CODE_READY
            }
          />

          {IS_RUNNING_ON_CLOUD &&
            !(settings.openAiApiKey || settings.accessCode) && (
              <OnboardingNote />
            )}

          {(appState === AppState.CODING ||
            appState === AppState.CODE_READY) && (
            <>
              {/* Show code preview only when coding */}
              {appState === AppState.CODING && (
                <div className="flex flex-col">
                  <div className="flex items-center gap-x-1">
                    <Spinner />
                    {executionConsole.slice(-1)[0]}
                  </div>
                  <div className="flex mt-4 w-full">
                    <Button onClick={stop} className="w-full dark:text-white dark:bg-gray-700">
                      Stop
                    </Button>
                  </div>
                  <CodePreview code={generatedCode} />
                </div>
              )}

              {appState === AppState.CODE_READY && (
                <div>
                  <div className="grid w-full gap-2">
                    <Textarea
                      placeholder="Tell the AI what to change..."
                      onChange={(e) => setUpdateInstruction(e.target.value)}
                      value={updateInstruction}
                    />
                    <div className="flex justify-between items-center gap-x-2">
                      <div className="font-500 text-xs text-slate-700 dark:text-white">
                        Include screenshot of current version?
                      </div>
                      <Switch
                        checked={shouldIncludeResultImage}
                        onCheckedChange={setShouldIncludeResultImage}
                        className="dark:bg-gray-700"
                      />
                    </div>
                    <Button 
                      onClick={doUpdate}
                      className="dark:text-white dark:bg-gray-700"
                    >
                      Update
                    </Button>
                  </div>
                  <div className="flex items-center gap-x-2 mt-2">
                    <Button
                      onClick={downloadCode}
                      className="flex items-center gap-x-2 dark:text-white dark:bg-gray-700"
                    >
                      <FaDownload /> Download
                    </Button>
                    <Button
                      onClick={reset}
                      className="flex items-center gap-x-2 dark:text-white dark:bg-gray-700"
                    >
                      <FaUndo />
                      Reset
                    </Button>
                  </div>
                </div>
              )}

              {/* Reference image display */}
              <div className="flex gap-x-2 mt-2">
                <div className="flex flex-col">
                  <div
                    className={classNames({
                      "scanning relative": appState === AppState.CODING,
                    })}
                  >
                    <img
                      className="w-[340px] border border-gray-200 rounded-md"
                      src={referenceImages[0]}
                      alt="Reference"
                    />
                  </div>
                  <div className="text-gray-400 uppercase text-sm text-center mt-1">
                    Original Screenshot
                  </div>
                </div>
                <div className="bg-gray-400 px-4 py-2 rounded text-sm hidden">
                  <h2 className="text-lg mb-4 border-b border-gray-800">
                    Console
                  </h2>
                  {executionConsole.map((line, index) => (
                    <div
                      key={index}
                      className="border-b border-gray-400 mb-2 text-gray-600 font-mono"
                    >
                      {line}
                    </div>
                  ))}
                </div>
              </div>
            </>
          )}
        </div>
      </div>

      <main className="py-2 lg:pl-96">
        {appState === AppState.INITIAL && (
          <div className="flex flex-col justify-center items-center gap-y-10">
            <ImageUpload setReferenceImages={doCreate} />
            <UrlInputSection
              doCreate={doCreate}
              screenshotOneApiKey={settings.screenshotOneApiKey}
            />
          </div>
        )}

        {(appState === AppState.CODING || appState === AppState.CODE_READY) && (
          <div className="ml-4">
            <Tabs defaultValue="desktop">
              <div className="flex justify-end mr-8 mb-4">
                <TabsList>
                  <TabsTrigger value="desktop" className="flex gap-x-2">
                    <FaDesktop /> Desktop
                  </TabsTrigger>
                  <TabsTrigger value="mobile" className="flex gap-x-2">
                    <FaMobile /> Mobile
                  </TabsTrigger>
                  <TabsTrigger value="code" className="flex gap-x-2">
                    <FaCode />
                    Code
                  </TabsTrigger>
                </TabsList>
              </div>
              <TabsContent value="desktop">
                <Preview code={generatedCode} device="desktop" />
              </TabsContent>
              <TabsContent value="mobile">
                <Preview code={generatedCode} device="mobile" />
              </TabsContent>
              <TabsContent value="code">
                <CodeTab
                  code={generatedCode}
                  setCode={setGeneratedCode}
                  settings={settings}
                />
              </TabsContent>
            </Tabs>
          </div>
        )}
      </main>
    </div>
  );
}

export default App;<|MERGE_RESOLUTION|>--- conflicted
+++ resolved
@@ -170,14 +170,8 @@
     }));
   };
 
-  return (
-<<<<<<< HEAD
     <div className="mt-2 dark:bg-black dark:text-white">
-      {IS_RUNNING_ON_CLOUD && <PicoBadge />}
-=======
-    <div className="mt-2">
       {IS_RUNNING_ON_CLOUD && <PicoBadge settings={settings} />}
->>>>>>> 9d9038f8
       {IS_RUNNING_ON_CLOUD && (
         <TermsOfServiceDialog
           open={!settings.isTermOfServiceAccepted}
@@ -185,13 +179,8 @@
         />
       )}
       <div className="lg:fixed lg:inset-y-0 lg:z-40 lg:flex lg:w-96 lg:flex-col">
-<<<<<<< HEAD
         <div className="flex grow flex-col gap-y-2 overflow-y-auto border-r border-gray-200 bg-white px-6 dark:bg-zinc-950 dark:text-white">
-          <div className="flex items-center justify-between mt-10">
-=======
-        <div className="flex grow flex-col gap-y-2 overflow-y-auto border-r border-gray-200 bg-white px-6">
           <div className="flex items-center justify-between mt-10 mb-2">
->>>>>>> 9d9038f8
             <h1 className="text-2xl ">Screenshot to Code</h1>
             <SettingsDialog settings={settings} setSettings={setSettings} />
           </div>
